--- conflicted
+++ resolved
@@ -1,26 +1,12 @@
 {
   "name": "chat-app",
   "version": "1.0.0",
-  "description": "",
   "main": "server.js",
   "scripts": {
-<<<<<<< HEAD
     "start": "node server.js"
   },
   "dependencies": {
-    "express": "^5.1.0",   
-    "mongoose": "^8.16.4",
-    "multer": "^2.0.2",
-    "socket.io": "^4.8.1"
-=======
-    "start": "node server.js",
-    "test": "echo \"Error: no test specified\" && exit 1"
->>>>>>> 2ad88a6a
-  },
-  "dependencies": {
-    "express": "^4.18.2"
-  },
-  "keywords": [],
-  "author": "",
-  "license": "ISC"
+    "express": "^4.18.0",
+    "socket.io": "^4.7.0"
+  }
 }